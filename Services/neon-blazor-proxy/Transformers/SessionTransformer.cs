//-----------------------------------------------------------------------------
// FILE:	    SessionTransformer.cs
// CONTRIBUTOR: Marcus Bowyer
// COPYRIGHT:   Copyright (c) 2005-2022 by neonFORGE LLC.  All rights reserved.
//
// Licensed under the Apache License, Version 2.0 (the "License");
// you may not use this file except in compliance with the License.
// You may obtain a copy of the License at
//
//     http://www.apache.org/licenses/LICENSE-2.0
//
// Unless required by applicable law or agreed to in writing, software
// distributed under the License is distributed on an "AS IS" BASIS,
// WITHOUT WARRANTIES OR CONDITIONS OF ANY KIND, either express or implied.
// See the License for the specific language governing permissions and
// limitations under the License.

using System;
using System.Net.Http;
using System.Text;
using System.Threading.Tasks;
using System.Web;

using Microsoft.AspNetCore.Http;

using Microsoft.Extensions.Caching.Distributed;
using Microsoft.Extensions.Logging;

using Neon.Common;
using Neon.Cryptography;
using Neon.Diagnostics;
using Neon.Tasks;

using DnsClient;

using Yarp.ReverseProxy.Forwarder;
using Yarp.ReverseProxy.Transforms;

namespace NeonBlazorProxy
{
    public class SessionTransformer : HttpTransformer
    {
<<<<<<< HEAD
        private IDistributedCache               cache;
        private ILogger                         logger;
        private DistributedCacheEntryOptions    cacheOptions;
        private AesCipher                       cipher;
=======
        private CacheHelper cache;
        private INeonLogger logger;
        private DistributedCacheEntryOptions cacheOptions;
        private AesCipher cipher;
>>>>>>> 8f60745a

        /// <summary>
        /// Constructor.
        /// </summary>
        /// <param name="cache"></param>
        /// <param name="logger"></param>
        /// <param name="logger"></param>
        public SessionTransformer(
<<<<<<< HEAD
            IDistributedCache cache,
            ILogger logger,
=======
            CacheHelper cache,
            INeonLogger logger,
>>>>>>> 8f60745a
            DistributedCacheEntryOptions cacheOptions,
            AesCipher cipher)
        {
            this.cache        = cache;
            this.logger       = logger;
            this.cacheOptions = cacheOptions;
            this.cipher       = cipher;
        }

        /// <summary>
        /// Transforms requests before sending them upstream.
        /// </summary>
        /// <param name="httpContext"></param>
        /// <param name="proxyRequest"></param>
        /// <param name="destinationPrefix"></param>
        /// <returns></returns>
        public override async ValueTask TransformRequestAsync(HttpContext httpContext,
                HttpRequestMessage proxyRequest, string destinationPrefix)
        {
            await SyncContext.Clear;
            
            await base.TransformRequestAsync(httpContext, proxyRequest, destinationPrefix);
        }

        /// <summary>
        /// <para>
        /// Transforms responses before sending them back to the client. In this case it intercepts the initial Bla
        /// </para>
        /// </summary>
        /// <param name="httpContext">The HTTP Context.</param>
        /// <param name="proxyResponse">The Proxied Response.</param>
        /// <returns></returns>
        public override async ValueTask<bool> TransformResponseAsync(HttpContext httpContext,
                HttpResponseMessage proxyResponse)
        {
            await SyncContext.Clear;

            await base.TransformResponseAsync(httpContext, proxyResponse);

            var session = new Session()
            {
                Id           = NeonHelper.CreateBase36Uuid(),
                UpstreamHost = proxyResponse.RequestMessage.RequestUri.Authority
            };
            
            var headers   = proxyResponse.Content.Headers;
            var mediaType = headers.ContentType?.MediaType ?? "";

            if (!httpContext.Request.Cookies.ContainsKey(Service.SessionCookieName)
                || (mediaType == "text/html" && httpContext.Response.StatusCode == 200))
            {
                httpContext.Response.Cookies.Append(Service.SessionCookieName, cipher.EncryptToBase64($"{session.Id}"));
            }

            await cache.SetAsync(session.Id, session);

            return true;
        }
    }
}<|MERGE_RESOLUTION|>--- conflicted
+++ resolved
@@ -40,17 +40,10 @@
 {
     public class SessionTransformer : HttpTransformer
     {
-<<<<<<< HEAD
-        private IDistributedCache               cache;
+        private CacheHelper                     cache;
         private ILogger                         logger;
         private DistributedCacheEntryOptions    cacheOptions;
         private AesCipher                       cipher;
-=======
-        private CacheHelper cache;
-        private INeonLogger logger;
-        private DistributedCacheEntryOptions cacheOptions;
-        private AesCipher cipher;
->>>>>>> 8f60745a
 
         /// <summary>
         /// Constructor.
@@ -59,15 +52,10 @@
         /// <param name="logger"></param>
         /// <param name="logger"></param>
         public SessionTransformer(
-<<<<<<< HEAD
-            IDistributedCache cache,
-            ILogger logger,
-=======
-            CacheHelper cache,
-            INeonLogger logger,
->>>>>>> 8f60745a
+            CacheHelper                  cache,
+            ILogger                      logger,
             DistributedCacheEntryOptions cacheOptions,
-            AesCipher cipher)
+            AesCipher                    cipher)
         {
             this.cache        = cache;
             this.logger       = logger;
